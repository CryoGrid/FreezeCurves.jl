--- conflicted
+++ resolved
@@ -17,9 +17,7 @@
 Unitful = "1986cc42-f94f-5a68-af5c-568840ba703d"
 
 [compat]
-<<<<<<< HEAD
 IfElse = "0.1"
-=======
 Flatten = "0.4"
 Requires = "1"
 Setfield = "1"
@@ -28,7 +26,6 @@
 Unitful = "1"
 StaticArrays = "1"
 RecipesBase = "1"
->>>>>>> 1cf3ea54
 julia = "1.6"
 
 [extras]
