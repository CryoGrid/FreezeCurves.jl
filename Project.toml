name = "FreezeCurves"
uuid = "71e4ad71-e4f2-45a3-aa0a-91ffaa9676be"
authors = ["Brian Groenke <brian.groenke@awi.de> and contributors"]
version = "0.1.0"

[deps]
Flatten = "4c728ea3-d9ee-5c9a-9642-b6f7d7dc04fa"
ForwardDiff = "f6369f11-7733-5829-9624-2563aa707210"
IfElse = "615f187c-cbe4-4ef1-ba3b-2fcf58d6d173"
Interpolations = "a98d9a8b-a2ab-59e6-89dd-64a1c18fca59"
NLsolve = "2774e3e8-f4cf-5e23-947b-6d7e65073b56"
RecipesBase = "3cdcf5f2-1ef4-517c-9805-6587b60abb01"
Reexport = "189a3867-3050-52da-a836-e630ba90ab69"
Requires = "ae029012-a4dd-5104-9daa-d747884805df"
Setfield = "efcf1570-3423-57d1-acb7-fd33fddbac46"
StaticArrays = "90137ffa-7385-5640-81b9-e52037218182"
Unitful = "1986cc42-f94f-5a68-af5c-568840ba703d"

[compat]
<<<<<<< HEAD
NLsolve = "4"
=======
Unitful = "1"
StaticArrays = "1"
RecipesBase = "1"
>>>>>>> 0f419cfd
julia = "1.6"

[extras]
Test = "8dfed614-e22c-5e08-85e1-65c5234f0b40"

[targets]
test = ["Test"]<|MERGE_RESOLUTION|>--- conflicted
+++ resolved
@@ -17,13 +17,10 @@
 Unitful = "1986cc42-f94f-5a68-af5c-568840ba703d"
 
 [compat]
-<<<<<<< HEAD
 NLsolve = "4"
-=======
 Unitful = "1"
 StaticArrays = "1"
 RecipesBase = "1"
->>>>>>> 0f419cfd
 julia = "1.6"
 
 [extras]
