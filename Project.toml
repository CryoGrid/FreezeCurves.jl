--- conflicted
+++ resolved
@@ -17,14 +17,11 @@
 Unitful = "1986cc42-f94f-5a68-af5c-568840ba703d"
 
 [compat]
-<<<<<<< HEAD
 ForwardDiff = "0.10"
-=======
 NLsolve = "4"
 Unitful = "1"
 StaticArrays = "1"
 RecipesBase = "1"
->>>>>>> f6d0f14d
 julia = "1.6"
 
 [extras]
