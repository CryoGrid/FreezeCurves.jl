--- conflicted
+++ resolved
@@ -17,9 +17,7 @@
 Unitful = "1986cc42-f94f-5a68-af5c-568840ba703d"
 
 [compat]
-<<<<<<< HEAD
 Interpolations = "0.14"
-=======
 Reexport = "1"
 IfElse = "0.1"
 Flatten = "0.4"
@@ -30,7 +28,6 @@
 Unitful = "1"
 StaticArrays = "1"
 RecipesBase = "1"
->>>>>>> ec4801a7
 julia = "1.6"
 
 [extras]
