--- conflicted
+++ resolved
@@ -17,9 +17,7 @@
 Unitful = "1986cc42-f94f-5a68-af5c-568840ba703d"
 
 [compat]
-<<<<<<< HEAD
 Reexport = "1"
-=======
 IfElse = "0.1"
 Flatten = "0.4"
 Requires = "1"
@@ -29,7 +27,6 @@
 Unitful = "1"
 StaticArrays = "1"
 RecipesBase = "1"
->>>>>>> 60a812ac
 julia = "1.6"
 
 [extras]
